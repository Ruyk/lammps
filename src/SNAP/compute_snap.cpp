/* ----------------------------------------------------------------------
   LAMMPS - Large-scale Atomic/Molecular Massively Parallel Simulator
   http://lammps.sandia.gov, Sandia National Laboratories
   Steve Plimpton, sjplimp@sandia.gov

   Copyright (2003) Sandia Corporation.  Under the terms of Contract
   DE-AC04-94AL85000 with Sandia Corporation, the U.S. Government retains
   certain rights in this software.  This software is distributed under
   the GNU General Public License.

   See the README file in the top-level LAMMPS directory.
------------------------------------------------------------------------- */

#include "compute_snap.h"
#include <cstring>
#include <cstdlib>
#include "sna.h"
#include "atom.h"
#include "update.h"
#include "modify.h"
#include "neighbor.h"
#include "neigh_list.h"
#include "neigh_request.h"
#include "force.h"
#include "pair.h"
#include "comm.h"
#include "memory.h"
#include "error.h"

using namespace LAMMPS_NS;

enum{SCALAR,VECTOR,ARRAY};

ComputeSnap::ComputeSnap(LAMMPS *lmp, int narg, char **arg) :
  Compute(lmp, narg, arg), cutsq(NULL), list(NULL), snap(NULL),
  snapall(NULL), snap_peratom(NULL), radelem(NULL), wjelem(NULL),
  snaptr(NULL)
{

  array_flag = 1;
  extarray = 0;

  double rfac0, rmin0;
  int twojmax, switchflag, bzeroflag, bnormflag;
  radelem = NULL;
  wjelem = NULL;

  int ntypes = atom->ntypes;
  int nargmin = 6+2*ntypes;

  if (narg < nargmin) error->all(FLERR,"Illegal compute snap command");

  // default values

  rmin0 = 0.0;
  switchflag = 1;
  bzeroflag = 1;
  bnormflag = 0;
  quadraticflag = 0;
  alloyflag = 0;
  wselfallflag = 0;
  nelements = 1;

  // process required arguments

  memory->create(radelem,ntypes+1,"snap:radelem"); // offset by 1 to match up with types
  memory->create(wjelem,ntypes+1,"snap:wjelem");
  rcutfac = atof(arg[3]);
  rfac0 = atof(arg[4]);
  twojmax = atoi(arg[5]);
  for(int i = 0; i < ntypes; i++)
    radelem[i+1] = atof(arg[6+i]);
  for(int i = 0; i < ntypes; i++)
    wjelem[i+1] = atof(arg[6+ntypes+i]);

  // construct cutsq

  double cut;
  cutmax = 0.0;
  memory->create(cutsq,ntypes+1,ntypes+1,"snap:cutsq");
  for(int i = 1; i <= ntypes; i++) {
    cut = 2.0*radelem[i]*rcutfac;
    if (cut > cutmax) cutmax = cut;
    cutsq[i][i] = cut*cut;
    for(int j = i+1; j <= ntypes; j++) {
      cut = (radelem[i]+radelem[j])*rcutfac;
      cutsq[i][j] = cutsq[j][i] = cut*cut;
    }
  }

  // process optional args

  int iarg = nargmin;

  while (iarg < narg) {
    if (strcmp(arg[iarg],"rmin0") == 0) {
      if (iarg+2 > narg)
        error->all(FLERR,"Illegal compute snap command");
      rmin0 = atof(arg[iarg+1]);
      iarg += 2;
    } else if (strcmp(arg[iarg],"bzeroflag") == 0) {
      if (iarg+2 > narg)
        error->all(FLERR,"Illegal compute snap command");
      bzeroflag = atoi(arg[iarg+1]);
      iarg += 2;
    } else if (strcmp(arg[iarg],"switchflag") == 0) {
      if (iarg+2 > narg)
        error->all(FLERR,"Illegal compute snap command");
      switchflag = atoi(arg[iarg+1]);
      iarg += 2;
    } else if (strcmp(arg[iarg],"quadraticflag") == 0) {
      if (iarg+2 > narg)
        error->all(FLERR,"Illegal compute snap command");
      quadraticflag = atoi(arg[iarg+1]);
      iarg += 2;
    } else if (strcmp(arg[iarg],"alloyflag") == 0) {
<<<<<<< HEAD
      if (iarg+2+ntypes > narg)
        error->all(FLERR,"Illegal compute snap command");
      alloyflag = 1;
      bnormflag = 1;
=======
      if (iarg+2 > narg)
        error->all(FLERR,"Illegal compute snap command");
      alloyflag = 1;
>>>>>>> 9a2348ff
      memory->create(map,ntypes+1,"compute_snap:map");
      nelements = force->inumeric(FLERR,arg[iarg+1]);
      for(int i = 0; i < ntypes; i++) {
        int jelem = force->inumeric(FLERR,arg[iarg+2+i]);
        if (screen && comm->me==0) fprintf(screen, "%d %d %d %d\n",ntypes,nelements,i,jelem);
        if (jelem < 0 || jelem >= nelements)
          error->all(FLERR,"Illegal compute snap command");
        map[i+1] = jelem;
      }
      iarg += 2+ntypes;
    } else if (strcmp(arg[iarg],"wselfallflag") == 0) {
      if (iarg+2 > narg)
        error->all(FLERR,"Illegal compute snap command");
      wselfallflag = atoi(arg[iarg+1]);
      iarg += 2;
    } else error->all(FLERR,"Illegal compute snap command");
  }

  snaptr = new SNA(lmp, rfac0, twojmax,
                   rmin0, switchflag, bzeroflag,
                   alloyflag, wselfallflag, nelements);

  ncoeff = snaptr->ncoeff;
  nperdim = ncoeff;
  if (quadraticflag) nperdim += (ncoeff*(ncoeff+1))/2;
  ndims_force = 3;
  ndims_virial = 6;
  yoffset = nperdim;
  zoffset = 2*nperdim;
  natoms = atom->natoms;
  size_array_rows = 1+ndims_force*natoms+ndims_virial;
  size_array_cols = nperdim*atom->ntypes+1;
  lastcol = size_array_cols-1;

  ndims_peratom = ndims_force;
  size_peratom = ndims_peratom*nperdim*atom->ntypes;

  nmax = 0;
}

/* ---------------------------------------------------------------------- */

ComputeSnap::~ComputeSnap()
{
  memory->destroy(snap);
  memory->destroy(snapall);
  memory->destroy(snap_peratom);
  memory->destroy(radelem);
  memory->destroy(wjelem);
  memory->destroy(cutsq);
  delete snaptr;

  if (alloyflag) memory->destroy(map);
}

/* ---------------------------------------------------------------------- */

void ComputeSnap::init()
{
  if (force->pair == NULL)
    error->all(FLERR,"Compute snap requires a pair style be defined");

  if (cutmax > force->pair->cutforce)
    error->all(FLERR,"Compute snap cutoff is longer than pairwise cutoff");

  // need an occasional full neighbor list

  int irequest = neighbor->request(this,instance_me);
  neighbor->requests[irequest]->pair = 0;
  neighbor->requests[irequest]->compute = 1;
  neighbor->requests[irequest]->half = 0;
  neighbor->requests[irequest]->full = 1;
  neighbor->requests[irequest]->occasional = 1;

  int count = 0;
  for (int i = 0; i < modify->ncompute; i++)
    if (strcmp(modify->compute[i]->style,"snap") == 0) count++;
  if (count > 1 && comm->me == 0)
    error->warning(FLERR,"More than one compute snap");
  snaptr->init();

  // allocate memory for global array

  memory->create(snap,size_array_rows,size_array_cols,
                 "snap:snap");
  memory->create(snapall,size_array_rows,size_array_cols,
                 "snap:snapall");
  array = snapall;

  // INCOMPLETE: modify->find_compute()
  // was called 223960 times by snappy Ta example
  // that is over 600 times per config?
  // how is this possible???

  // find compute for reference energy

  char *id_pe = (char *) "thermo_pe";
  int ipe = modify->find_compute(id_pe);
  if (ipe == -1)
    error->all(FLERR,"compute thermo_pe does not exist.");
  c_pe = modify->compute[ipe];

  // add compute for reference virial tensor

  char *id_virial = (char *) "snap_press";
  char **newarg = new char*[5];
  newarg[0] = id_virial;
  newarg[1] = (char *) "all";
  newarg[2] = (char *) "pressure";
  newarg[3] = (char *) "NULL";
  newarg[4] = (char *) "virial";
  modify->add_compute(5,newarg);
  delete [] newarg;

  int ivirial = modify->find_compute(id_virial);
  if (ivirial == -1)
    error->all(FLERR,"compute snap_press does not exist.");
  c_virial = modify->compute[ivirial];

}


/* ---------------------------------------------------------------------- */

void ComputeSnap::init_list(int /*id*/, NeighList *ptr)
{
  list = ptr;
}

/* ---------------------------------------------------------------------- */

void ComputeSnap::compute_array()
{
  int ntotal = atom->nlocal + atom->nghost;

  invoked_array = update->ntimestep;

  // grow snap_peratom array if necessary

  if (atom->nmax > nmax) {
    memory->destroy(snap_peratom);
    nmax = atom->nmax;
    memory->create(snap_peratom,nmax,size_peratom,
                   "snap:snap_peratom");
  }

  // clear global array

  for (int irow = 0; irow < size_array_rows; irow++)
    for (int icoeff = 0; icoeff < size_array_cols; icoeff++)
      snap[irow][icoeff] = 0.0;

  // clear local peratom array

  for (int i = 0; i < ntotal; i++)
    for (int icoeff = 0; icoeff < size_peratom; icoeff++) {
      snap_peratom[i][icoeff] = 0.0;
    }

  // invoke full neighbor list (will copy or build if necessary)

  neighbor->build_one(list);

  const int inum = list->inum;
  const int* const ilist = list->ilist;
  const int* const numneigh = list->numneigh;
  int** const firstneigh = list->firstneigh;
  int * const type = atom->type;

  // compute sna derivatives for each atom in group
  // use full neighbor list to count atoms less than cutoff

  double** const x = atom->x;
  const int* const mask = atom->mask;

  for (int ii = 0; ii < inum; ii++) {
    const int i = ilist[ii];
    if (mask[i] & groupbit) {

      const double xtmp = x[i][0];
      const double ytmp = x[i][1];
      const double ztmp = x[i][2];
      const int itype = type[i];
      int ielem = 0;
      if (alloyflag)
        ielem = map[itype];
      const double radi = radelem[itype];
      const int* const jlist = firstneigh[i];
      const int jnum = numneigh[i];
      const int typeoffset_local = ndims_peratom*nperdim*(itype-1);
      const int typeoffset_global = nperdim*(itype-1);

      // insure rij, inside, and typej  are of size jnum

      snaptr->grow_rij(jnum);

      // rij[][3] = displacements between atom I and those neighbors
      // inside = indices of neighbors of I within cutoff
      // typej = types of neighbors of I within cutoff
      // note Rij sign convention => dU/dRij = dU/dRj = -dU/dRi

      int ninside = 0;
      for (int jj = 0; jj < jnum; jj++) {
        int j = jlist[jj];
        j &= NEIGHMASK;

        const double delx = x[j][0] - xtmp;
        const double dely = x[j][1] - ytmp;
        const double delz = x[j][2] - ztmp;
        const double rsq = delx*delx + dely*dely + delz*delz;
        int jtype = type[j];
        int jelem = 0;
        if (alloyflag)
          jelem = map[jtype];
        if (rsq < cutsq[itype][jtype]&&rsq>1e-20) {
          snaptr->rij[ninside][0] = delx;
          snaptr->rij[ninside][1] = dely;
          snaptr->rij[ninside][2] = delz;
          snaptr->inside[ninside] = j;
          snaptr->wj[ninside] = wjelem[jtype];
          snaptr->rcutij[ninside] = (radi+radelem[jtype])*rcutfac;
          snaptr->element[ninside] = jelem; // element index for multi-element snap
          ninside++;
        }
      }

      snaptr->compute_ui(ninside, ielem);
      snaptr->compute_zi();
      snaptr->compute_bi(ielem);

      for (int jj = 0; jj < ninside; jj++) {
        const int j = snaptr->inside[jj];
        snaptr->compute_duidrj(snaptr->rij[jj], snaptr->wj[jj],
                                    snaptr->rcutij[jj], jj, snaptr->element[jj]);
        snaptr->compute_dbidrj();

        // Accumulate dBi/dRi, -dBi/dRj

        double *snadi = snap_peratom[i]+typeoffset_local;
        double *snadj = snap_peratom[j]+typeoffset_local;

        for (int icoeff = 0; icoeff < ncoeff; icoeff++) {
          snadi[icoeff] += snaptr->dblist[icoeff][0];
          snadi[icoeff+yoffset] += snaptr->dblist[icoeff][1];
          snadi[icoeff+zoffset] += snaptr->dblist[icoeff][2];
          snadj[icoeff] -= snaptr->dblist[icoeff][0];
          snadj[icoeff+yoffset] -= snaptr->dblist[icoeff][1];
          snadj[icoeff+zoffset] -= snaptr->dblist[icoeff][2];
        }

        if (quadraticflag) {
          const int quadraticoffset = ncoeff;
          snadi += quadraticoffset;
          snadj += quadraticoffset;
          int ncount = 0;
          for (int icoeff = 0; icoeff < ncoeff; icoeff++) {
            double bi = snaptr->blist[icoeff];
            double bix = snaptr->dblist[icoeff][0];
            double biy = snaptr->dblist[icoeff][1];
            double biz = snaptr->dblist[icoeff][2];

            // diagonal elements of quadratic matrix

            double dbxtmp = bi*bix;
            double dbytmp = bi*biy;
            double dbztmp = bi*biz;

            snadi[ncount] +=         dbxtmp;
            snadi[ncount+yoffset] += dbytmp;
            snadi[ncount+zoffset] += dbztmp;
            snadj[ncount] -=         dbxtmp;
            snadj[ncount+yoffset] -= dbytmp;
            snadj[ncount+zoffset] -= dbztmp;

            ncount++;

            // upper-triangular elements of quadratic matrix

            for (int jcoeff = icoeff+1; jcoeff < ncoeff; jcoeff++) {
              double dbxtmp = bi*snaptr->dblist[jcoeff][0]
                + bix*snaptr->blist[jcoeff];
              double dbytmp = bi*snaptr->dblist[jcoeff][1]
                + biy*snaptr->blist[jcoeff];
              double dbztmp = bi*snaptr->dblist[jcoeff][2]
                + biz*snaptr->blist[jcoeff];

              snadi[ncount] +=         dbxtmp;
              snadi[ncount+yoffset] += dbytmp;
              snadi[ncount+zoffset] += dbztmp;
              snadj[ncount] -=         dbxtmp;
              snadj[ncount+yoffset] -= dbytmp;
              snadj[ncount+zoffset] -= dbztmp;

              ncount++;
            }
          }

        }
      }

      // Accumulate Bi

      // linear contributions

      int k = typeoffset_global;
      for (int icoeff = 0; icoeff < ncoeff; icoeff++)
        snap[0][k++] += snaptr->blist[icoeff];

      // quadratic contributions

      if (quadraticflag) {
        for (int icoeff = 0; icoeff < ncoeff; icoeff++) {
          double bveci = snaptr->blist[icoeff];
          snap[0][k++] += 0.5*bveci*bveci;
          for (int jcoeff = icoeff+1; jcoeff < ncoeff; jcoeff++) {
            double bvecj = snaptr->blist[jcoeff];
            snap[0][k++] += bveci*bvecj;
          }
        }
      }
    }
  }

  // accumulate bispectrum force contributions to global array

  for (int itype = 0; itype < atom->ntypes; itype++) {
    const int typeoffset_local = ndims_peratom*nperdim*itype;
    const int typeoffset_global = nperdim*itype;
    for (int icoeff = 0; icoeff < nperdim; icoeff++) {
      for (int i = 0; i < ntotal; i++) {
        double *snadi = snap_peratom[i]+typeoffset_local;
        int iglobal = atom->tag[i];
        int irow = 3*(iglobal-1)+1;
        snap[irow][icoeff+typeoffset_global] += snadi[icoeff];
        snap[irow+1][icoeff+typeoffset_global] += snadi[icoeff+yoffset];
        snap[irow+2][icoeff+typeoffset_global] += snadi[icoeff+zoffset];
      }
    }
  }

 // accumulate forces to global array

  for (int i = 0; i < atom->nlocal; i++) {
    int iglobal = atom->tag[i];
    int irow = 3*(iglobal-1)+1;
    snap[irow][lastcol] = atom->f[i][0];
    snap[irow+1][lastcol] = atom->f[i][1];
    snap[irow+2][lastcol] = atom->f[i][2];
  }

  // accumulate bispectrum virial contributions to global array

  dbdotr_compute();

  // sum up over all processes

  MPI_Allreduce(&snap[0][0],&snapall[0][0],size_array_rows*size_array_cols,MPI_DOUBLE,MPI_SUM,world);

  // assign energy to last column

  int irow = 0;
  double reference_energy = c_pe->compute_scalar();
  snapall[irow++][lastcol] = reference_energy;

  // assign virial stress to last column
  // switch to Voigt notation

  c_virial->compute_vector();
  irow += 3*natoms;
  snapall[irow++][lastcol] = c_virial->vector[0];
  snapall[irow++][lastcol] = c_virial->vector[1];
  snapall[irow++][lastcol] = c_virial->vector[2];
  snapall[irow++][lastcol] = c_virial->vector[5];
  snapall[irow++][lastcol] = c_virial->vector[4];
  snapall[irow++][lastcol] = c_virial->vector[3];

}

/* ----------------------------------------------------------------------
   compute global virial contributions via summing r_i.dB^j/dr_i over
   own & ghost atoms
------------------------------------------------------------------------- */

void ComputeSnap::dbdotr_compute()
{
  double **x = atom->x;
  int irow0 = 1+ndims_force*natoms;

  // sum over bispectrum contributions to forces
  // on all particles including ghosts

  int nall = atom->nlocal + atom->nghost;
  for (int i = 0; i < nall; i++)
    for (int itype = 0; itype < atom->ntypes; itype++) {
      const int typeoffset_local = ndims_peratom*nperdim*itype;
      const int typeoffset_global = nperdim*itype;
      double *snadi = snap_peratom[i]+typeoffset_local;
      for (int icoeff = 0; icoeff < nperdim; icoeff++) {
        double dbdx = snadi[icoeff];
        double dbdy = snadi[icoeff+yoffset];
        double dbdz = snadi[icoeff+zoffset];
        int irow = irow0;
        snap[irow++][icoeff+typeoffset_global] += dbdx*x[i][0];
        snap[irow++][icoeff+typeoffset_global] += dbdy*x[i][1];
        snap[irow++][icoeff+typeoffset_global] += dbdz*x[i][2];
        snap[irow++][icoeff+typeoffset_global] += dbdz*x[i][1];
        snap[irow++][icoeff+typeoffset_global] += dbdz*x[i][0];
        snap[irow++][icoeff+typeoffset_global] += dbdy*x[i][0];
      }
    }
}

/* ----------------------------------------------------------------------
   memory usage
------------------------------------------------------------------------- */

double ComputeSnap::memory_usage()
{

  double bytes = size_array_rows*size_array_cols *
    sizeof(double);                                     // snap
  bytes += size_array_rows*size_array_cols *
    sizeof(double);                                     // snapall
  bytes += nmax*size_peratom * sizeof(double);          // snap_peratom
  bytes += snaptr->memory_usage();                      // SNA object
  int n = atom->ntypes+1;
  bytes += n*sizeof(int);        // map

  return bytes;
}<|MERGE_RESOLUTION|>--- conflicted
+++ resolved
@@ -41,7 +41,7 @@
   extarray = 0;
 
   double rfac0, rmin0;
-  int twojmax, switchflag, bzeroflag, bnormflag;
+  int twojmax, switchflag, bzeroflag;
   radelem = NULL;
   wjelem = NULL;
 
@@ -55,7 +55,6 @@
   rmin0 = 0.0;
   switchflag = 1;
   bzeroflag = 1;
-  bnormflag = 0;
   quadraticflag = 0;
   alloyflag = 0;
   wselfallflag = 0;
@@ -114,16 +113,9 @@
       quadraticflag = atoi(arg[iarg+1]);
       iarg += 2;
     } else if (strcmp(arg[iarg],"alloyflag") == 0) {
-<<<<<<< HEAD
-      if (iarg+2+ntypes > narg)
-        error->all(FLERR,"Illegal compute snap command");
-      alloyflag = 1;
-      bnormflag = 1;
-=======
       if (iarg+2 > narg)
         error->all(FLERR,"Illegal compute snap command");
       alloyflag = 1;
->>>>>>> 9a2348ff
       memory->create(map,ntypes+1,"compute_snap:map");
       nelements = force->inumeric(FLERR,arg[iarg+1]);
       for(int i = 0; i < ntypes; i++) {
