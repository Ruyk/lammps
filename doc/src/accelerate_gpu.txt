--- conflicted
+++ resolved
@@ -74,18 +74,8 @@
 This requires two steps (a,b): build the GPU library, then build
 LAMMPS with the GPU package.
 
-<<<<<<< HEAD
-You can do both these steps in one line, using the src/Make.py script,
-described in "Section 4"_Section_packages.html of the manual.
-Type "Make.py -h" for help.  If run from the src directory, this
-command will create src/lmp_gpu using src/MAKE/Makefile.mpi as the
-starting Makefile.machine:
-
-Make.py -p gpu -gpu mode=single arch=31 -o gpu -a lib-gpu file mpi :pre
-=======
 You can do both these steps in one line as described in
 "Section 4"_Section_packages.html of the manual.
->>>>>>> 355aad96
 
 Or you can follow these two (a,b) steps:
 
