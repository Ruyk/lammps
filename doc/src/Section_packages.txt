--- conflicted
+++ resolved
@@ -503,11 +503,7 @@
 make lib-kim args="-b . none"   # install KIM API lib with only example models
 make lib-kim args="-b . Glue_Ercolessi_Adams_Al__MO_324507536345_001"  # ditto plus one model
 make lib-kim args="-b . OpenKIM"   # install KIM API lib with all models
-<<<<<<< HEAD
-make lib-kim args="-a EAM_Dynamo_Ackland_W__MO_141627196590_002"   # add one model or model driver :pre
-=======
 make lib-kim args="-a EAM_Dynamo_Ackland_W__MO_141627196590_002"       # add one model or model driver :pre
->>>>>>> 934cbbbe
 
 Note that in LAMMPS lingo, a KIM model driver is a pair style
 (e.g. EAM or Tersoff).  A KIM model is a pair style for a particular
@@ -523,13 +519,8 @@
 https://openkim.org/kim-items/models/by-model-drivers
 
 See the list of example KIM models included by default here:
-<<<<<<< HEAD
-https://openkim.org/kim-api
-in the "What is in the KIM API source package?" section
-=======
 https://openkim.org/kim-api in the "What is in the KIM API source
 package?" section
->>>>>>> 934cbbbe
 
 You can then install/un-install the package and build LAMMPS in the
 usual manner:
